--- conflicted
+++ resolved
@@ -6,14 +6,9 @@
 use p3_dft::Radix2DitParallel;
 use p3_field::extension::BinomialExtensionField;
 use p3_field::Field;
-<<<<<<< HEAD
-use p3_fri::{FriBasedPcs, FriConfigImpl, FriLdt};
+use p3_fri::{FriConfig, TwoAdicFriPcs, TwoAdicFriPcsConfig};
 use p3_goldilocks::Goldilocks;
 use p3_keccak::Keccak256Hash;
-use p3_ldt::QuotientMmcs;
-=======
-use p3_fri::{FriConfig, TwoAdicFriPcs, TwoAdicFriPcsConfig};
->>>>>>> ba5344f4
 use p3_matrix::dense::RowMajorMatrix;
 use p3_matrix::{Matrix, MatrixRowSlices};
 use p3_mds::coset_mds::CosetMds;
@@ -105,13 +100,82 @@
 
     type Challenger = DuplexChallenger<Val, Perm, 16>;
 
-<<<<<<< HEAD
-    type Quotient = QuotientMmcs<Domain, Challenge, ValMmcs>;
-    type MyFriConfig = FriConfigImpl<Val, Challenge, Quotient, ChallengeMmcs, Challenger>;
-    let fri_config = MyFriConfig::new(1, 100, 16, challenge_mmcs);
-    let ldt = FriLdt { config: fri_config };
-
-    type Pcs = FriBasedPcs<MyFriConfig, ValMmcs, Dft, Challenger>;
+    let fri_config = FriConfig {
+        log_blowup: 1,
+        num_queries: 100,
+        proof_of_work_bits: 16,
+        mmcs: challenge_mmcs,
+    };
+    type Pcs =
+        TwoAdicFriPcs<TwoAdicFriPcsConfig<Val, Challenge, Challenger, Dft, ValMmcs, ChallengeMmcs>>;
+    let pcs = Pcs::new(fri_config, dft, val_mmcs);
+
+    type MyConfig = StarkConfigImpl<Val, Challenge, PackedChallenge, Pcs, Challenger>;
+    let config = StarkConfigImpl::new(pcs);
+
+    let mut challenger = Challenger::new(perm.clone());
+    let trace = random_valid_trace::<Val>(HEIGHT);
+    tracing::info!(
+        "trace height: {}, trace width: {}",
+        trace.height(),
+        trace.width()
+    );
+    let proof = prove::<MyConfig, _>(&config, &MulAir, &mut challenger, trace);
+
+    let serialized_proof = postcard::to_allocvec(&proof).expect("unable to serialize proof");
+    tracing::info!("serialized_proof len: {} bytes", serialized_proof.len());
+
+    let deserialized_proof =
+        postcard::from_bytes(&serialized_proof).expect("unable to deserialize proof");
+
+    let mut challenger = Challenger::new(perm);
+    verify(&config, &MulAir, &mut challenger, &deserialized_proof)
+}
+
+#[test]
+fn test_prove_goldilocks() -> Result<(), VerificationError> {
+    Registry::default()
+        .with(EnvFilter::from_default_env())
+        .with(ForestLayer::default())
+        .init();
+
+    type Val = Goldilocks;
+    type Domain = Val;
+    type Challenge = BinomialExtensionField<Val, 2>;
+    type PackedChallenge = BinomialExtensionField<<Domain as Field>::Packing, 2>;
+
+    type MyMds = CosetMds<Val, 8>;
+    let mds = MyMds::default();
+
+    type Perm = Poseidon2<Val, MyMds, DiffusionMatrixGoldilocks, 8, 7>;
+    let perm = Perm::new_from_rng(8, 22, mds, DiffusionMatrixGoldilocks, &mut thread_rng());
+
+    type MyHash = SerializingHasher64<Keccak256Hash>;
+    let hash = MyHash::new(Keccak256Hash {});
+    type MyCompress = CompressionFunctionFromHasher<Val, MyHash, 2, 4>;
+    let compress = MyCompress::new(hash);
+
+    type ValMmcs = FieldMerkleTreeMmcs<Val, MyHash, MyCompress, 4>;
+    let val_mmcs = ValMmcs::new(hash, compress);
+
+    type ChallengeMmcs = ExtensionMmcs<Val, Challenge, ValMmcs>;
+    let challenge_mmcs = ChallengeMmcs::new(val_mmcs.clone());
+
+    type Dft = Radix2DitParallel;
+    let dft = Dft {};
+
+    type Challenger = DuplexChallenger<Val, Perm, 8>;
+
+    let fri_config = FriConfig {
+        log_blowup: 1,
+        num_queries: 100,
+        proof_of_work_bits: 16,
+        mmcs: challenge_mmcs,
+    };
+    type Pcs =
+    TwoAdicFriPcs<TwoAdicFriPcsConfig<Val, Challenge, Challenger, Dft, ValMmcs, ChallengeMmcs>>;
+    let pcs = Pcs::new(fri_config, dft, val_mmcs);
+
     type MyConfig = StarkConfigImpl<Val, Challenge, PackedChallenge, Pcs, Challenger>;
 
     let pcs = Pcs::new(dft, val_mmcs, ldt);
@@ -136,78 +200,6 @@
 }
 
 #[test]
-fn test_prove_goldilocks() -> Result<(), VerificationError> {
-    Registry::default()
-        .with(EnvFilter::from_default_env())
-        .with(ForestLayer::default())
-        .init();
-
-    type Val = Goldilocks;
-    type Domain = Val;
-    type Challenge = BinomialExtensionField<Val, 2>;
-    type PackedChallenge = BinomialExtensionField<<Domain as Field>::Packing, 2>;
-
-    type MyMds = CosetMds<Val, 8>;
-    let mds = MyMds::default();
-
-    type Perm = Poseidon2<Val, MyMds, DiffusionMatrixGoldilocks, 8, 7>;
-    let perm = Perm::new_from_rng(8, 22, mds, DiffusionMatrixGoldilocks, &mut thread_rng());
-
-    type MyHash = SerializingHasher64<Keccak256Hash>;
-    let hash = MyHash::new(Keccak256Hash {});
-    type MyCompress = CompressionFunctionFromHasher<Val, MyHash, 2, 4>;
-    let compress = MyCompress::new(hash);
-
-    type ValMmcs = FieldMerkleTreeMmcs<Val, MyHash, MyCompress, 4>;
-    let val_mmcs = ValMmcs::new(hash, compress);
-
-    type ChallengeMmcs = ExtensionMmcs<Val, Challenge, ValMmcs>;
-    let challenge_mmcs = ChallengeMmcs::new(val_mmcs.clone());
-
-    type Dft = Radix2DitParallel;
-    let dft = Dft {};
-
-    type Challenger = DuplexChallenger<Val, Perm, 8>;
-
-    type Quotient = QuotientMmcs<Domain, Challenge, ValMmcs>;
-    type MyFriConfig = FriConfigImpl<Val, Challenge, Quotient, ChallengeMmcs, Challenger>;
-    let fri_config = MyFriConfig::new(1, 100, 16, challenge_mmcs);
-    let ldt = FriLdt { config: fri_config };
-=======
-    let fri_config = FriConfig {
-        log_blowup: 1,
-        num_queries: 40,
-        proof_of_work_bits: 8,
-        mmcs: challenge_mmcs,
-    };
-    type Pcs =
-        TwoAdicFriPcs<TwoAdicFriPcsConfig<Val, Challenge, Challenger, Dft, ValMmcs, ChallengeMmcs>>;
-    let pcs = Pcs::new(fri_config, dft, val_mmcs);
->>>>>>> ba5344f4
-
-    type MyConfig = StarkConfigImpl<Val, Challenge, PackedChallenge, Pcs, Challenger>;
-    let config = StarkConfigImpl::new(pcs);
-
-    let mut challenger = Challenger::new(perm.clone());
-    let trace = random_valid_trace::<Val>(HEIGHT);
-    tracing::info!(
-        "trace height: {}, trace width: {}",
-        trace.height(),
-        trace.width()
-    );
-    let proof = prove::<MyConfig, _>(&config, &MulAir, &mut challenger, trace);
-
-    let serialized_proof = postcard::to_allocvec(&proof).expect("unable to serialize proof");
-    tracing::info!("serialized_proof len: {} bytes", serialized_proof.len());
-
-    let deserialized_proof =
-        postcard::from_bytes(&serialized_proof).expect("unable to deserialize proof");
-
-    let mut challenger = Challenger::new(perm);
-    verify(&config, &MulAir, &mut challenger, &deserialized_proof)
-}
-
-#[test]
 #[ignore] // TODO: Not ready yet.
 fn test_prove_mersenne_31() {
     todo!()
